--- conflicted
+++ resolved
@@ -48,11 +48,7 @@
    "metadata": {},
    "outputs": [],
    "source": [
-<<<<<<< HEAD
-    "!pip install -q --extra-index-url https://download.pytorch.org/whl/cpu requests pysbd transformers[torch] \"openvino>=2023.1.0\" matplotlib seaborn ipywidgets"
-=======
     "%pip install -q --extra-index-url https://download.pytorch.org/whl/cpu requests pysbd transformers[torch] \"openvino>=2023.1.0\" matplotlib seaborn ipywidgets"
->>>>>>> f270af08
    ]
   },
   {
