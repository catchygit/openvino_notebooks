from transformers import (
    StoppingCriteria,
    StoppingCriteriaList,
)
import torch

DEFAULT_SYSTEM_PROMPT = """\
You are a helpful, respectful and honest assistant. Always answer as helpfully as possible, while being safe.  Your answers should not include any harmful, unethical, racist, sexist, toxic, dangerous, or illegal content. Please ensure that your responses are socially unbiased and positive in nature.
If a question does not make any sense or is not factually coherent, explain why instead of answering something not correct. If you don't know the answer to a question, please don't share false information.\
<<<<<<< HEAD
=======
"""

DEFAULT_SYSTEM_PROMPT_JAPANESE = """\
あなたは親切で、礼儀正しく、誠実なアシスタントです。 常に安全を保ちながら、できるだけ役立つように答えてください。 回答には、有害、非倫理的、人種差別的、性差別的、有毒、危険、または違法なコンテンツを含めてはいけません。 回答は社会的に偏見がなく、本質的に前向きなものであることを確認してください。
質問が意味をなさない場合、または事実に一貫性がない場合は、正しくないことに答えるのではなく、その理由を説明してください。 質問の答えがわからない場合は、誤った情報を共有しないでください。\
"""

DEFAULT_RAG_PROMPT = """\
You are an assistant for question-answering tasks. Use the following pieces of retrieved context to answer the question. If you don't know the answer, just say that you don't know. Use three sentences maximum and keep the answer concise.\
"""

DEFAULT_RAG_PROMPT_CHINESE = """\
基于以下已知信息，请简洁并专业地回答用户的问题。如果无法从中得到答案，请说 "根据已知信息无法回答该问题" 或 "没有提供足够的相关信息"。不允许在答案中添加编造成分。另外，答案请使用中文。\
>>>>>>> f270af08
"""


def red_pijama_partial_text_processor(partial_text, new_text):
    if new_text == "<":
        return partial_text

    partial_text += new_text
    return partial_text.split("<bot>:")[-1]


def llama_partial_text_processor(partial_text, new_text):
    new_text = new_text.replace("[INST]", "").replace("[/INST]", "")
    partial_text += new_text
    return partial_text


def chatglm_partial_text_processor(partial_text, new_text):
    new_text = new_text.strip()
    new_text = new_text.replace("[[训练时间]]", "2023年")
    partial_text += new_text
    return partial_text


<<<<<<< HEAD
SUPPORTED_MODELS = {
=======
def youri_partial_text_processor(partial_text, new_text):
    new_text = new_text.replace("システム:", "")
    partial_text += new_text
    return partial_text


SUPPORTED_LLM_MODELS = {
>>>>>>> f270af08
    "tiny-llama-1b-chat": {
        "model_id": "TinyLlama/TinyLlama-1.1B-Chat-v0.6",
        "remote": False,
        "start_message": f"<|system|>\n{DEFAULT_SYSTEM_PROMPT}</s>\n",
        "history_template": "<|user|>\n{user}</s> \n<|assistant|>\n{assistant}</s> \n",
        "current_message_template": "<|user|>\n{user}</s> \n<|assistant|>\n{assistant}",
<<<<<<< HEAD
=======
        "prompt_template": f"""<|system|> {DEFAULT_RAG_PROMPT }</s>"""
        + """
        <|user|>
        Question: {question} 
        Context: {context} 
        Answer: </s>
        <|assistant|>""",
>>>>>>> f270af08
    },
    "red-pajama-3b-chat": {
        "model_id": "togethercomputer/RedPajama-INCITE-Chat-3B-v1",
        "remote": False,
        "start_message": "",
        "history_template": "\n<human>:{user}\n<bot>:{assistant}",
        "stop_tokens": [29, 0],
        "partial_text_processor": red_pijama_partial_text_processor,
        "current_message_template": "\n<human>:{user}\n<bot>:{assistant}",
<<<<<<< HEAD
=======
        "prompt_template": f"""{DEFAULT_RAG_PROMPT }"""
        + """
        <human>: Question: {question} 
        Context: {context} 
        Answer: <bot>""",
>>>>>>> f270af08
    },
    "llama-2-chat-7b": {
        "model_id": "meta-llama/Llama-2-7b-chat-hf",
        "remote": False,
        "start_message": f"<s>[INST] <<SYS>>\n{DEFAULT_SYSTEM_PROMPT }\n<</SYS>>\n\n",
        "history_template": "{user}[/INST]{assistant}</s><s>[INST]",
        "current_message_template": "{user} [/INST]{assistant}",
        "tokenizer_kwargs": {"add_special_tokens": False},
        "partial_text_processor": llama_partial_text_processor,
<<<<<<< HEAD
=======
        "prompt_template": f"""[INST]Human: <<SYS>> {DEFAULT_RAG_PROMPT }<</SYS>>"""
        + """
        Question: {question} 
        Context: {context} 
        Answer: [/INST]""",
>>>>>>> f270af08
    },
    "mpt-7b-chat": {
        "model_id": "mosaicml/mpt-7b-chat",
        "remote": True,
        "start_message": f"<|im_start|>system\n {DEFAULT_SYSTEM_PROMPT }<|im_end|>",
        "history_template": "<|im_start|>user\n{user}<im_end><|im_start|>assistant\n{assistant}<|im_end|>",
        "current_message_template": '"<|im_start|>user\n{user}<im_end><|im_start|>assistant\n{assistant}',
        "stop_tokens": ["<|im_end|>", "<|endoftext|>"],
<<<<<<< HEAD
=======
        "prompt_template": f"""<|im_start|>system 
        {DEFAULT_RAG_PROMPT }<|im_end|>"""
        + """
        <|im_start|>user
        Question: {question} 
        Context: {context} 
        Answer: <im_end><|im_start|>assistant""",
>>>>>>> f270af08
    },
    "qwen-7b-chat": {
        "model_id": "Qwen/Qwen-7B-Chat",
        "remote": True,
        "start_message": f"<|im_start|>system\n {DEFAULT_SYSTEM_PROMPT }<|im_end|>",
        "history_template": "<|im_start|>user\n{user}<im_end><|im_start|>assistant\n{assistant}<|im_end|>",
        "current_message_template": '"<|im_start|>user\n{user}<im_end><|im_start|>assistant\n{assistant}',
        "stop_tokens": ["<|im_end|>", "<|endoftext|>"],
<<<<<<< HEAD
        "revision": "2abd8e5777bb4ce9c8ab4be7dbbd0fe4526db78d"
    },
    "chatglm2-6b": {
        "model_id": "THUDM/chatglm2-6b",
        "remote": True,
        "start_message": f"{DEFAULT_SYSTEM_PROMPT }\n\n",
        "history_template": "[Round{num}]\n\n问：{user}\n\n答：{assistant}\n\n",
        "partial_text_processor": chatglm_partial_text_processor,
        "current_message_template": "[Round{num}]\n\n问：{user}\n\n答：{assistant}",
        "stop_tokens": ["</s>"],
    },
    "mistal-7b": {
=======
        "revision": "2abd8e5777bb4ce9c8ab4be7dbbd0fe4526db78d",
        "prompt_template": f"""<|im_start|>system
        {DEFAULT_RAG_PROMPT_CHINESE }<|im_end|>"""
        + """
        <|im_start|>user
        问题: {question} 
        已知内容: {context} 
        回答: <|im_end|><|im_start|>assistant""",
    },
    "chatglm3-6b": {
        "model_id": "THUDM/chatglm3-6b",
        "remote": True,
        "start_message": f"<|system|>\n{DEFAULT_SYSTEM_PROMPT }\n",
        "history_template": "<|user|>\n{user}\n<|assistant|>\n{assistant}\n",
        "partial_text_processor": chatglm_partial_text_processor,
        "current_message_template": "<|user|>\n{user}\n<|assistant|>\n",
        "tokenizer_kwargs": {"add_special_tokens": False},
        "stop_tokens": ["</s>", "[MASK]", "[gMASK]", "[sMASK]", "sop", "eop"],
        "prompt_template": f"""<|system|>
        {DEFAULT_RAG_PROMPT_CHINESE }"""
        + """
        <|user|>
        问题: {question} 
        已知内容: {context} 
        回答: 
        <|assistant|>""",
    },
    "mistral-7b": {
>>>>>>> f270af08
        "model_id": "mistralai/Mistral-7B-v0.1",
        "remote": False,
        "start_message": f"<s>[INST] <<SYS>>\n{DEFAULT_SYSTEM_PROMPT }\n<</SYS>>\n\n",
        "history_template": "{user}[/INST]{assistant}</s><s>[INST]",
        "current_message_template": "{user} [/INST]{assistant}",
        "tokenizer_kwargs": {"add_special_tokens": False},
        "partial_text_processor": llama_partial_text_processor,
<<<<<<< HEAD
        
=======
        "prompt_template": f"""<s> [INST] {DEFAULT_RAG_PROMPT } [/INST] </s>"""
        + """ 
        [INST] Question: {question} 
        Context: {context} 
        Answer: [/INST]""",
>>>>>>> f270af08
    },
    "zephyr-7b-beta": {
        "model_id": "HuggingFaceH4/zephyr-7b-beta",
        "remote": False,
        "start_message": f"<|system|>\n{DEFAULT_SYSTEM_PROMPT}</s>\n",
        "history_template": "<|user|>\n{user}</s> \n<|assistant|>\n{assistant}</s> \n",
        "current_message_template": "<|user|>\n{user}</s> \n<|assistant|>\n{assistant}",
<<<<<<< HEAD
    },

=======
        "prompt_template": f"""<|system|> {DEFAULT_RAG_PROMPT }</s>"""
        + """ 
        <|user|>
        Question: {question} 
        Context: {context} 
        Answer: </s>
        <|assistant|>""",
    },
>>>>>>> f270af08
    "neural-chat-7b-v3-1": {
        "model_id": "Intel/neural-chat-7b-v3-1",
        "remote": False,
        "start_message": f"<s>[INST] <<SYS>>\n{DEFAULT_SYSTEM_PROMPT }\n<</SYS>>\n\n",
        "history_template": "{user}[/INST]{assistant}</s><s>[INST]",
        "current_message_template": "{user} [/INST]{assistant}",
        "tokenizer_kwargs": {"add_special_tokens": False},
        "partial_text_processor": llama_partial_text_processor,
<<<<<<< HEAD
        
=======
        "prompt_template": f"""<s> [INST] {DEFAULT_RAG_PROMPT } [/INST] </s>"""
        + """
        [INST] Question: {question} 
        Context: {context} 
        Answer: [/INST]""",
>>>>>>> f270af08
    },
    "notus-7b-v1": {
        "model_id": "argilla/notus-7b-v1",
        "remote": False,
        "start_message": f"<|system|>\n{DEFAULT_SYSTEM_PROMPT}</s>\n",
        "history_template": "<|user|>\n{user}</s> \n<|assistant|>\n{assistant}</s> \n",
        "current_message_template": "<|user|>\n{user}</s> \n<|assistant|>\n{assistant}",
<<<<<<< HEAD
=======
        "prompt_template": f"""<|system|> {DEFAULT_RAG_PROMPT }</s>"""
        + """
        <|user|>
        Question: {question} 
        Context: {context} 
        Answer: </s>
        <|assistant|>""",
    },
    "youri-7b-chat": {
        "model_id": "rinna/youri-7b-chat",
        "remote": False,
        "start_message": f"設定: {DEFAULT_SYSTEM_PROMPT_JAPANESE}\n",
        "history_template": "ユーザー: {user}\nシステム: {assistant}\n",
        "current_message_template": "ユーザー: {user}\nシステム: {assistant}",
        "tokenizer_kwargs": {"add_special_tokens": False},
        "partial_text_processor": youri_partial_text_processor,
    },
}

SUPPORTED_EMBEDDING_MODELS = {
    "all-mpnet-base-v2": {
        "model_id": "sentence-transformers/all-mpnet-base-v2",
        "do_norm": True,
    },
    "text2vec-large-chinese": {
        "model_id": "GanymedeNil/text2vec-large-chinese",
        "do_norm": False,
>>>>>>> f270af08
    },
}<|MERGE_RESOLUTION|>--- conflicted
+++ resolved
@@ -7,8 +7,6 @@
 DEFAULT_SYSTEM_PROMPT = """\
 You are a helpful, respectful and honest assistant. Always answer as helpfully as possible, while being safe.  Your answers should not include any harmful, unethical, racist, sexist, toxic, dangerous, or illegal content. Please ensure that your responses are socially unbiased and positive in nature.
 If a question does not make any sense or is not factually coherent, explain why instead of answering something not correct. If you don't know the answer to a question, please don't share false information.\
-<<<<<<< HEAD
-=======
 """
 
 DEFAULT_SYSTEM_PROMPT_JAPANESE = """\
@@ -22,7 +20,6 @@
 
 DEFAULT_RAG_PROMPT_CHINESE = """\
 基于以下已知信息，请简洁并专业地回答用户的问题。如果无法从中得到答案，请说 "根据已知信息无法回答该问题" 或 "没有提供足够的相关信息"。不允许在答案中添加编造成分。另外，答案请使用中文。\
->>>>>>> f270af08
 """
 
 
@@ -47,9 +44,6 @@
     return partial_text
 
 
-<<<<<<< HEAD
-SUPPORTED_MODELS = {
-=======
 def youri_partial_text_processor(partial_text, new_text):
     new_text = new_text.replace("システム:", "")
     partial_text += new_text
@@ -57,15 +51,12 @@
 
 
 SUPPORTED_LLM_MODELS = {
->>>>>>> f270af08
     "tiny-llama-1b-chat": {
         "model_id": "TinyLlama/TinyLlama-1.1B-Chat-v0.6",
         "remote": False,
         "start_message": f"<|system|>\n{DEFAULT_SYSTEM_PROMPT}</s>\n",
         "history_template": "<|user|>\n{user}</s> \n<|assistant|>\n{assistant}</s> \n",
         "current_message_template": "<|user|>\n{user}</s> \n<|assistant|>\n{assistant}",
-<<<<<<< HEAD
-=======
         "prompt_template": f"""<|system|> {DEFAULT_RAG_PROMPT }</s>"""
         + """
         <|user|>
@@ -73,7 +64,6 @@
         Context: {context} 
         Answer: </s>
         <|assistant|>""",
->>>>>>> f270af08
     },
     "red-pajama-3b-chat": {
         "model_id": "togethercomputer/RedPajama-INCITE-Chat-3B-v1",
@@ -83,14 +73,11 @@
         "stop_tokens": [29, 0],
         "partial_text_processor": red_pijama_partial_text_processor,
         "current_message_template": "\n<human>:{user}\n<bot>:{assistant}",
-<<<<<<< HEAD
-=======
         "prompt_template": f"""{DEFAULT_RAG_PROMPT }"""
         + """
         <human>: Question: {question} 
         Context: {context} 
         Answer: <bot>""",
->>>>>>> f270af08
     },
     "llama-2-chat-7b": {
         "model_id": "meta-llama/Llama-2-7b-chat-hf",
@@ -100,14 +87,11 @@
         "current_message_template": "{user} [/INST]{assistant}",
         "tokenizer_kwargs": {"add_special_tokens": False},
         "partial_text_processor": llama_partial_text_processor,
-<<<<<<< HEAD
-=======
         "prompt_template": f"""[INST]Human: <<SYS>> {DEFAULT_RAG_PROMPT }<</SYS>>"""
         + """
         Question: {question} 
         Context: {context} 
         Answer: [/INST]""",
->>>>>>> f270af08
     },
     "mpt-7b-chat": {
         "model_id": "mosaicml/mpt-7b-chat",
@@ -116,8 +100,6 @@
         "history_template": "<|im_start|>user\n{user}<im_end><|im_start|>assistant\n{assistant}<|im_end|>",
         "current_message_template": '"<|im_start|>user\n{user}<im_end><|im_start|>assistant\n{assistant}',
         "stop_tokens": ["<|im_end|>", "<|endoftext|>"],
-<<<<<<< HEAD
-=======
         "prompt_template": f"""<|im_start|>system 
         {DEFAULT_RAG_PROMPT }<|im_end|>"""
         + """
@@ -125,7 +107,6 @@
         Question: {question} 
         Context: {context} 
         Answer: <im_end><|im_start|>assistant""",
->>>>>>> f270af08
     },
     "qwen-7b-chat": {
         "model_id": "Qwen/Qwen-7B-Chat",
@@ -134,20 +115,6 @@
         "history_template": "<|im_start|>user\n{user}<im_end><|im_start|>assistant\n{assistant}<|im_end|>",
         "current_message_template": '"<|im_start|>user\n{user}<im_end><|im_start|>assistant\n{assistant}',
         "stop_tokens": ["<|im_end|>", "<|endoftext|>"],
-<<<<<<< HEAD
-        "revision": "2abd8e5777bb4ce9c8ab4be7dbbd0fe4526db78d"
-    },
-    "chatglm2-6b": {
-        "model_id": "THUDM/chatglm2-6b",
-        "remote": True,
-        "start_message": f"{DEFAULT_SYSTEM_PROMPT }\n\n",
-        "history_template": "[Round{num}]\n\n问：{user}\n\n答：{assistant}\n\n",
-        "partial_text_processor": chatglm_partial_text_processor,
-        "current_message_template": "[Round{num}]\n\n问：{user}\n\n答：{assistant}",
-        "stop_tokens": ["</s>"],
-    },
-    "mistal-7b": {
-=======
         "revision": "2abd8e5777bb4ce9c8ab4be7dbbd0fe4526db78d",
         "prompt_template": f"""<|im_start|>system
         {DEFAULT_RAG_PROMPT_CHINESE }<|im_end|>"""
@@ -176,7 +143,6 @@
         <|assistant|>""",
     },
     "mistral-7b": {
->>>>>>> f270af08
         "model_id": "mistralai/Mistral-7B-v0.1",
         "remote": False,
         "start_message": f"<s>[INST] <<SYS>>\n{DEFAULT_SYSTEM_PROMPT }\n<</SYS>>\n\n",
@@ -184,15 +150,11 @@
         "current_message_template": "{user} [/INST]{assistant}",
         "tokenizer_kwargs": {"add_special_tokens": False},
         "partial_text_processor": llama_partial_text_processor,
-<<<<<<< HEAD
-        
-=======
         "prompt_template": f"""<s> [INST] {DEFAULT_RAG_PROMPT } [/INST] </s>"""
         + """ 
         [INST] Question: {question} 
         Context: {context} 
         Answer: [/INST]""",
->>>>>>> f270af08
     },
     "zephyr-7b-beta": {
         "model_id": "HuggingFaceH4/zephyr-7b-beta",
@@ -200,10 +162,6 @@
         "start_message": f"<|system|>\n{DEFAULT_SYSTEM_PROMPT}</s>\n",
         "history_template": "<|user|>\n{user}</s> \n<|assistant|>\n{assistant}</s> \n",
         "current_message_template": "<|user|>\n{user}</s> \n<|assistant|>\n{assistant}",
-<<<<<<< HEAD
-    },
-
-=======
         "prompt_template": f"""<|system|> {DEFAULT_RAG_PROMPT }</s>"""
         + """ 
         <|user|>
@@ -212,7 +170,6 @@
         Answer: </s>
         <|assistant|>""",
     },
->>>>>>> f270af08
     "neural-chat-7b-v3-1": {
         "model_id": "Intel/neural-chat-7b-v3-1",
         "remote": False,
@@ -221,15 +178,11 @@
         "current_message_template": "{user} [/INST]{assistant}",
         "tokenizer_kwargs": {"add_special_tokens": False},
         "partial_text_processor": llama_partial_text_processor,
-<<<<<<< HEAD
-        
-=======
         "prompt_template": f"""<s> [INST] {DEFAULT_RAG_PROMPT } [/INST] </s>"""
         + """
         [INST] Question: {question} 
         Context: {context} 
         Answer: [/INST]""",
->>>>>>> f270af08
     },
     "notus-7b-v1": {
         "model_id": "argilla/notus-7b-v1",
@@ -237,8 +190,6 @@
         "start_message": f"<|system|>\n{DEFAULT_SYSTEM_PROMPT}</s>\n",
         "history_template": "<|user|>\n{user}</s> \n<|assistant|>\n{assistant}</s> \n",
         "current_message_template": "<|user|>\n{user}</s> \n<|assistant|>\n{assistant}",
-<<<<<<< HEAD
-=======
         "prompt_template": f"""<|system|> {DEFAULT_RAG_PROMPT }</s>"""
         + """
         <|user|>
@@ -266,6 +217,5 @@
     "text2vec-large-chinese": {
         "model_id": "GanymedeNil/text2vec-large-chinese",
         "do_norm": False,
->>>>>>> f270af08
     },
 }